--- conflicted
+++ resolved
@@ -910,24 +910,15 @@
             , Background.color model.theme.colors.lightest
             , scrollbars
             ]
-<<<<<<< HEAD
-            [ column [ height (fillPortion 2), paddingEach { bottom = 3, top = model.theme |> Theme.scaled 1, left = model.theme |> Theme.scaled 1, right = 0 }, scrollbarX, width fill ]
-                [ viewDefinition model.homeState.selectedDefinition
-                , el [ height fill, width fill, scrollbars ]
-                    (viewDefinitionDetails model.irState model.homeState.selectedDefinition)
-                ]
-=======
-            [ ifThenElse
-                (model.homeState.selectedDefinition == Nothing)
+            [ ifThenElse (model.homeState.selectedDefinition == Nothing)
                 (dependencyGraph model.homeState.selectedModule model.repo)
                 (column
-                    [ width fill, height (fillPortion 2), scrollbars, padding (model.theme |> Theme.scaled 1) ]
+                    [ height (fillPortion 2), paddingEach { bottom = 3, top = model.theme |> Theme.scaled 1, left = model.theme |> Theme.scaled 1, right = 0 }, scrollbarX, width fill ]
                     [ viewDefinition model.homeState.selectedDefinition
-                    , el [ height fill, width fill ]
+                    , el [ height fill, width fill, scrollbars ]
                         (viewDefinitionDetails model.irState model.homeState.selectedDefinition)
                     ]
                 )
->>>>>>> 0f66d064
             ]
         ]
 
