--- conflicted
+++ resolved
@@ -1750,10 +1750,6 @@
         isData : Bool
         isData =
             List.isEmpty valueDef.inputTypes
-<<<<<<< HEAD
-
-=======
->>>>>>> f0be4ed6
     in
     Card.viewAsCard theme
         cardTitle
