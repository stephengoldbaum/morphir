--- conflicted
+++ resolved
@@ -84,11 +84,8 @@
     | UrlChanged Url.Url
     | HttpError Http.Error
     | ServerGetIRResponse Distribution
-<<<<<<< HEAD
+    | ExpandReference FQN Bool
     | ValueFilterChanged String
-=======
-    | ExpandReference FQN Bool
->>>>>>> 866a4b0c
 
 
 update : Msg -> Model -> ( Model, Cmd Msg )
@@ -117,7 +114,6 @@
             , Cmd.none
             )
 
-<<<<<<< HEAD
         ValueFilterChanged filterString ->
             let
                 newRoute =
@@ -140,10 +136,9 @@
             ( { model | route = newRoute }
             , cmd
             )
-=======
+
         ExpandReference fqn bool ->
             ( model, Cmd.none )
->>>>>>> 866a4b0c
 
 
 
@@ -479,8 +474,7 @@
                     )
                 |> Dict.fromList
     in
-<<<<<<< HEAD
-    ViewValue.viewDefinition distribution valueDef validArgValues
+    ViewValue.viewDefinition distribution valueDef validArgValues ExpandReference Dict.empty
 
 
 viewAsCard : String -> Element msg -> Element msg
@@ -512,7 +506,4 @@
     , right = 0
     , bottom = 0
     , left = 0
-    }
-=======
-    ViewValue.viewDefinition distribution valueDef validArgValues ExpandReference Dict.empty
->>>>>>> 866a4b0c
+    }