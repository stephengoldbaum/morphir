module Morphir.Web.MultiaryDecisionTreeTest exposing (..)

import Browser
<<<<<<< HEAD
import Dict
import Element exposing (Element, column, el, fill, layout, none, padding, paddingEach, px, row, shrink, spacing, table, text)
import Html.Styled.Attributes exposing (css)
import Html
=======
import Morphir.IR.Value as Value exposing (Pattern, RawValue, Value)

import Dict
import Element exposing (Element, column, el, fill, layout, none, padding, paddingEach, px, row, shrink, spacing, table, text)
import Html.Styled.Attributes exposing (css)
import Html exposing (a)

>>>>>>> 11e9e19a
import Html.Styled exposing (Html, div, fromUnstyled, map, toUnstyled)
import Css exposing (auto, px, width)
import Morphir.IR.Distribution exposing (Distribution(..))
import Morphir.IR.FQName as FQName
import Morphir.IR.Literal exposing (Literal(..))
import Morphir.IR.Name as Name
import Morphir.IR.Package as Package
import Morphir.IR.Type as Type
import Morphir.IR.Value as Value
import Morphir.Visual.Components.MultiaryDecisionTree exposing (Node(..))
import Morphir.Visual.Config exposing (Config)
import Morphir.Visual.Theme as Theme
import Morphir.Visual.ViewPattern as ViewPattern
import Morphir.Visual.ViewValue as ViewValue
import Tree as Tree
import TreeView as TreeView
import Mwc.Button
import Mwc.TextField

<<<<<<< HEAD
--main : Html Msg
--main =
--    -- minimalistic example
--    -- need an update function
--    --let
--    --    cara : Element Msg
--    --    cara =
--    --        text "Cara"
--    --in arrowHelper labels (Element.text "cara")
--    layout
--        []
--        <|
--
--        (el [ padding 10 ]
--
--            (column [ spacing 20 ]
--             -- column layout and spacing between layout
--                (examples
--                -- pipe to make it the last function
--                -- collection is always last argument
--                    |> List.indexedMap
--                    -- takes a list and returns another lsit --> in real world we would probably be okay with .map
--                        (\index example ->
--                            column [ spacing 10 ]
--                                [ text ("Example " ++ String.fromInt (index + 1))
--                                , column [ spacing 5 ] (viewNode 0 Nothing example)
--                                ]
--                        )
--                )
--            )
--        )

type alias NodeData = {
    uid : String
    , label : String }

nodeLabel : Tree.Node NodeData -> String
nodeLabel n =
    case n of
        Tree.Node node -> node.data.label

nodeUid : Tree.Node NodeData -> TreeView.NodeUid String
nodeUid n =
    case n of
        Tree.Node node -> TreeView.NodeUid node.data.uid

=======
-- define data type for values we put into tree node
type alias NodeData = {
    uid : String
    , subject : String
    , pattern : Maybe (Pattern())
    }

getLabel : Maybe (Pattern()) -> String
getLabel maybeLabel =
    case maybeLabel of
        Just label -> ViewPattern.patternAsText(label) ++ "  ->  "
        Nothing -> ""
-- ViewPattern.patternAsText(node.data.pattern) ++ "->" ++ node.data.subject
-- define a function to calculate the text representation of a node
nodeLabel : Tree.Node NodeData -> String
nodeLabel n =
    case n of
       Tree.Node node -> getLabel(node.data.pattern) ++ node.data.subject

-- define another function to calculate the uid of a node
nodeUid : Tree.Node NodeData -> TreeView.NodeUid String
nodeUid n =
    case n of
        Tree.Node node -> TreeView.NodeUid node.data.uid

>>>>>>> 11e9e19a
initialModel : () -> (Model, Cmd Msg)
initialModel () =
    let
        rootNodes =
            [ Tree.Node
                { children =
<<<<<<< HEAD
                    [ Tree.Node { children = [], data = NodeData "1.1" "yes"}
                    , Tree.Node { children = [], data = NodeData "1.2" "no"} ],
                    data = NodeData "1" "isFoo"
=======
                    [ Tree.Node { children = [], data = NodeData "1.1" "Yes" (Just (Value.LiteralPattern () (BoolLiteral True)))}
                    , Tree.Node { children = [], data = NodeData "1.2" "No" (Just (Value.LiteralPattern () (BoolLiteral False)))} ],
                    data = NodeData "1" "isFoo" Nothing
>>>>>>> 11e9e19a
                }
            , Tree.Node
                { children =
                    [ Tree.Node
                    {
                    children = [ Tree.Node
<<<<<<< HEAD
                                { children = [], data = NodeData "2.1.1" "yesandyes" },
                                Tree.Node
                                { children = [], data = NodeData "2.1.2" "yesandno"} ]
                    ,
                    data = NodeData "2.1" "isBar"},
                     Tree.Node
                     {
                     children = [],
                     data = NodeData "2.2" "No" }
                     ]

                , data = NodeData "2" "isFoo" }
=======
                                { children = [], data = NodeData "2.1.1" "YesAndYes"  (Just( Value.LiteralPattern () (BoolLiteral True))) },
                                Tree.Node
                                { children = [], data = NodeData "2.1.2" "YesAndNo"  (Just( Value.LiteralPattern () (BoolLiteral True)))} ]
                    ,
                    data = NodeData "2.1" "isBar"  (Just( Value.LiteralPattern () (BoolLiteral True)))},
                     Tree.Node
                     {
                     children = [],
                     data = NodeData "2.2" "No"  (Just ( Value.LiteralPattern () (BoolLiteral True)))}
                     ]

                , data = NodeData "2" "isFoo" Nothing
                }
              , Tree.Node
                { children = [
                Tree.Node {
                    children = [],
                    data = NodeData "3.1" "foo" (Just ( Value.ConstructorPattern () (FQName.fromString "My:Sample:EnumValue1" ":") []))
                    },
                Tree.Node {
                    children = [],
                    data = NodeData "3.2" "bar" (Just ( Value.ConstructorPattern () (FQName.fromString "My:Sample:EnumValue2" ":") []))
                    },
                Tree.Node {
                    children = [],
                    data = NodeData "3.3" "baz" (Just ( Value.WildcardPattern ()))
                    }
                ],
                data = NodeData "3" "enum" Nothing

                }
>>>>>>> 11e9e19a
            ]
    in
        ( { rootNodes = rootNodes
        , treeModel = TreeView.initializeModel configuration rootNodes
        , selectedNode = Nothing
        }
        , Cmd.none
        )

<<<<<<< HEAD
=======
-- initialize the TreeView model
>>>>>>> 11e9e19a
type alias Model =
    { rootNodes : List (Tree.Node NodeData)
    , treeModel : TreeView.Model NodeData String Never ()
    , selectedNode : Maybe NodeData
    }

<<<<<<< HEAD
=======
--construct a configuration for your tree view
>>>>>>> 11e9e19a
configuration : TreeView.Configuration NodeData String
configuration =
    TreeView.Configuration nodeUid nodeLabel TreeView.defaultCssClasses

<<<<<<< HEAD
=======
-- otherwise interact with your tree view in the usual TEA manner
>>>>>>> 11e9e19a
type Msg =
  TreeViewMsg (TreeView.Msg String)
  | ExpandAll
  | CollapseAll


update : Msg -> Model -> (Model, Cmd Msg)
update message model =
    let
        treeModel =
            case message of
                TreeViewMsg tvMsg ->
                    TreeView.update tvMsg model.treeModel
                ExpandAll ->
                    TreeView.expandAll model.treeModel
                CollapseAll ->
                    TreeView.collapseAll model.treeModel
    in
        ( { model
        | treeModel = treeModel
        , selectedNode = TreeView.getSelected treeModel |> Maybe.map .node |> Maybe.map Tree.dataOf
        }, Cmd.none )

expandAllCollapseAllButtons : Html Msg
expandAllCollapseAllButtons =
    div
      []
      [ Mwc.Button.view
          [ Mwc.Button.raised
          , Mwc.Button.onClick ExpandAll
          , Mwc.Button.label "Expand all"
          ]
      , Mwc.Button.view
          [ Mwc.Button.raised
          , Mwc.Button.onClick CollapseAll
          , Mwc.Button.label "Collapse all"
          ]
      ]

selectedNodeDetails : Model -> Html Msg
selectedNodeDetails model =
    let
        selectedDetails =
<<<<<<< HEAD
            Maybe.map (\nodeData -> nodeData.uid ++ ": " ++ nodeData.label) model.selectedNode
=======
            Maybe.map (\nodeData -> nodeData.uid ++ ": " ++ nodeData.subject) model.selectedNode
>>>>>>> 11e9e19a
                |> Maybe.withDefault "(nothing selected)"
    in
        div
            [ css [ width (auto) ] ]
            [ Mwc.TextField.view
                [ Mwc.TextField.readonly True
                , Mwc.TextField.label selectedDetails
                ]
            ]

<<<<<<< HEAD
=======
-- avilitiy to view tree
>>>>>>> 11e9e19a
view : Model -> Html Msg
view model =
        div
            [ css [width (auto)]]
            [ expandAllCollapseAllButtons
            , selectedNodeDetails model
            , map TreeViewMsg (TreeView.view model.treeModel |> fromUnstyled)
            ]


<<<<<<< HEAD

=======
-- if (or when) you want the tree view to navigate up/down between visible nodes and expand/collapse nodes on arrow key presse
>>>>>>> 11e9e19a
subscriptions : Model -> Sub Msg
subscriptions model =
    Sub.map TreeViewMsg (TreeView.subscriptions model.treeModel)



main =
    Browser.element
        {
        init = initialModel,
        view = view >> toUnstyled,
        update = update,
        subscriptions = subscriptions
        }<|MERGE_RESOLUTION|>--- conflicted
+++ resolved
@@ -1,12 +1,8 @@
 module Morphir.Web.MultiaryDecisionTreeTest exposing (..)
 
+import Array exposing (length)
 import Browser
-<<<<<<< HEAD
-import Dict
-import Element exposing (Element, column, el, fill, layout, none, padding, paddingEach, px, row, shrink, spacing, table, text)
-import Html.Styled.Attributes exposing (css)
-import Html
-=======
+import List exposing (foldl, foldr, head, map)
 import Morphir.IR.Value as Value exposing (Pattern, RawValue, Value)
 
 import Dict
@@ -14,8 +10,7 @@
 import Html.Styled.Attributes exposing (css)
 import Html exposing (a)
 
->>>>>>> 11e9e19a
-import Html.Styled exposing (Html, div, fromUnstyled, map, toUnstyled)
+import Html.Styled exposing (Html, div, fromUnstyled, toUnstyled)
 import Css exposing (auto, px, width)
 import Morphir.IR.Distribution exposing (Distribution(..))
 import Morphir.IR.FQName as FQName
@@ -24,64 +19,20 @@
 import Morphir.IR.Package as Package
 import Morphir.IR.Type as Type
 import Morphir.IR.Value as Value
-import Morphir.Visual.Components.MultiaryDecisionTree exposing (Node(..))
+--import Morphir.SDK.Number exposing (fromInt)
+import Morphir.Visual.Components.DecisionTree exposing (BranchNode)
 import Morphir.Visual.Config exposing (Config)
 import Morphir.Visual.Theme as Theme
 import Morphir.Visual.ViewPattern as ViewPattern
 import Morphir.Visual.ViewValue as ViewValue
-import Tree as Tree
+import Morphir.Visual.VisualTypedValue exposing (VisualTypedValue)
+import String exposing (fromInt)
+import Tree as Tree exposing (Node(..))
 import TreeView as TreeView
 import Mwc.Button
 import Mwc.TextField
-
-<<<<<<< HEAD
---main : Html Msg
---main =
---    -- minimalistic example
---    -- need an update function
---    --let
---    --    cara : Element Msg
---    --    cara =
---    --        text "Cara"
---    --in arrowHelper labels (Element.text "cara")
---    layout
---        []
---        <|
---
---        (el [ padding 10 ]
---
---            (column [ spacing 20 ]
---             -- column layout and spacing between layout
---                (examples
---                -- pipe to make it the last function
---                -- collection is always last argument
---                    |> List.indexedMap
---                    -- takes a list and returns another lsit --> in real world we would probably be okay with .map
---                        (\index example ->
---                            column [ spacing 10 ]
---                                [ text ("Example " ++ String.fromInt (index + 1))
---                                , column [ spacing 5 ] (viewNode 0 Nothing example)
---                                ]
---                        )
---                )
---            )
---        )
-
-type alias NodeData = {
-    uid : String
-    , label : String }
-
-nodeLabel : Tree.Node NodeData -> String
-nodeLabel n =
-    case n of
-        Tree.Node node -> node.data.label
-
-nodeUid : Tree.Node NodeData -> TreeView.NodeUid String
-nodeUid n =
-    case n of
-        Tree.Node node -> TreeView.NodeUid node.data.uid
-
-=======
+import Tuple exposing (first, second)
+
 -- define data type for values we put into tree node
 type alias NodeData = {
     uid : String
@@ -107,75 +58,141 @@
     case n of
         Tree.Node node -> TreeView.NodeUid node.data.uid
 
->>>>>>> 11e9e19a
+--translation2 : Value () ()-> Int -> Maybe (Pattern()) -> Tree.Node NodeData
+--translation2 value uid pattern =
+--    case value of
+--        Value.IfThenElse _ condition thenBranch elseBranch ->
+--            let
+--
+--                data = NodeData (fromInt uid) (Value.toString condition) pattern
+--                newid = uid + 1
+--                children : List ( Tree.Node NodeData )
+--                children = [translation2 thenBranch newid (Just( Value.LiteralPattern () (BoolLiteral True))),
+--                            translation2 elseBranch newid (Just( Value.LiteralPattern () (BoolLiteral False)))
+--                    ]
+--            in
+--                Tree.Node {
+--                 data = data, children = children
+--                }
+--
+--        Value.PatternMatch tpe param patterns ->
+--                    let
+--                        data = NodeData (fromInt uid) (Value.toString param) pattern
+--                        newid = uid + 1
+--                        children : List ( Tree.Node NodeData )
+--                        children = [ ]
+--                    in
+--                        Tree.Node {
+--                         data = data, children = children
+--                        }
+--        _ ->
+--                    --Value.toString value ++ (fromInt uid) ++ " ------ "
+--                    Tree.Node { data = NodeData (fromInt uid) (Value.toString value) pattern, children = [] }
+
+
+-- conversion function
+-- add maybe pattern
+convert : Value () ()-> Int -> Maybe (Pattern()) -> Tree.Node NodeData
+convert value uid pattern =
+    case value of
+        Value.IfThenElse _ condition thenBranch elseBranch ->
+            let
+                data = NodeData (fromInt uid) (Value.toString condition) pattern
+                newid = uid + 1
+                children : List ( Tree.Node NodeData )
+                children = [convert thenBranch newid
+                            (Just( Value.LiteralPattern () (BoolLiteral True))),
+                            convert elseBranch newid
+                            (Just( Value.LiteralPattern () (BoolLiteral False)))
+                           ]
+            in
+                Tree.Node {
+                data = data,
+                children = children}
+
+        Value.PatternMatch tpe param patterns->
+            let
+                data = NodeData (fromInt uid) (Value.toString param) pattern
+                newid = uid + 1
+                children : List (Tree.Node NodeData)
+                children = []
+            in
+               Tree.Node {
+               data = data,
+               children = children}
+
+        _ -> Tree.Node { data = NodeData (fromInt uid) (Value.toString value) pattern, children = [] }
+
+getPattern : ( Pattern va, Value ta val ) -> Pattern va
+getPattern value =
+    first(value)
+
+getValue : ( Pattern va , Value ta val ) -> Value ta val
+getValue value =
+    second(value)
+
+allPatterns : List (Pattern va, Value ta va) -> List (Pattern va)
+allPatterns list =
+    map getPattern list
+
+allValues : List (Pattern va, Value ta va) -> List (Value ta va)
+allValues list =
+    map getValue list
+
 initialModel : () -> (Model, Cmd Msg)
 initialModel () =
+
     let
         rootNodes =
-            [ Tree.Node
-                { children =
-<<<<<<< HEAD
-                    [ Tree.Node { children = [], data = NodeData "1.1" "yes"}
-                    , Tree.Node { children = [], data = NodeData "1.2" "no"} ],
-                    data = NodeData "1" "isFoo"
-=======
-                    [ Tree.Node { children = [], data = NodeData "1.1" "Yes" (Just (Value.LiteralPattern () (BoolLiteral True)))}
-                    , Tree.Node { children = [], data = NodeData "1.2" "No" (Just (Value.LiteralPattern () (BoolLiteral False)))} ],
-                    data = NodeData "1" "isFoo" Nothing
->>>>>>> 11e9e19a
-                }
-            , Tree.Node
-                { children =
-                    [ Tree.Node
-                    {
-                    children = [ Tree.Node
-<<<<<<< HEAD
-                                { children = [], data = NodeData "2.1.1" "yesandyes" },
-                                Tree.Node
-                                { children = [], data = NodeData "2.1.2" "yesandno"} ]
-                    ,
-                    data = NodeData "2.1" "isBar"},
-                     Tree.Node
-                     {
-                     children = [],
-                     data = NodeData "2.2" "No" }
-                     ]
-
-                , data = NodeData "2" "isFoo" }
-=======
-                                { children = [], data = NodeData "2.1.1" "YesAndYes"  (Just( Value.LiteralPattern () (BoolLiteral True))) },
-                                Tree.Node
-                                { children = [], data = NodeData "2.1.2" "YesAndNo"  (Just( Value.LiteralPattern () (BoolLiteral True)))} ]
-                    ,
-                    data = NodeData "2.1" "isBar"  (Just( Value.LiteralPattern () (BoolLiteral True)))},
-                     Tree.Node
-                     {
-                     children = [],
-                     data = NodeData "2.2" "No"  (Just ( Value.LiteralPattern () (BoolLiteral True)))}
-                     ]
-
-                , data = NodeData "2" "isFoo" Nothing
-                }
-              , Tree.Node
-                { children = [
-                Tree.Node {
-                    children = [],
-                    data = NodeData "3.1" "foo" (Just ( Value.ConstructorPattern () (FQName.fromString "My:Sample:EnumValue1" ":") []))
-                    },
-                Tree.Node {
-                    children = [],
-                    data = NodeData "3.2" "bar" (Just ( Value.ConstructorPattern () (FQName.fromString "My:Sample:EnumValue2" ":") []))
-                    },
-                Tree.Node {
-                    children = [],
-                    data = NodeData "3.3" "baz" (Just ( Value.WildcardPattern ()))
-                    }
-                ],
-                data = NodeData "3" "enum" Nothing
-
-                }
->>>>>>> 11e9e19a
-            ]
+                    [convert
+                        (Value.IfThenElse () (Value.Variable () ["isFoo"]) (Value.Variable () ["Yes"]) (Value.IfThenElse () (Value.Variable () ["isBar"]) (Value.Variable () ["Yes"]) (Value.Variable () ["No"]))) 1 Nothing
+                    ]
+        --rootNodes =
+        --    [ Tree.Node
+        --        { children =
+        --            [ Tree.Node { children = [], data = NodeData "1.1" "Yes" (Just (Value.LiteralPattern () (BoolLiteral True)))}
+        --            , Tree.Node { children = [], data = NodeData "1.2" "No" (Just (Value.LiteralPattern () (BoolLiteral False)))} ],
+        --            data = NodeData "1" "isFoo" Nothing
+        --        }
+        --
+        --
+        --    , Tree.Node
+        --        { children =
+        --            [ Tree.Node
+        --            {
+        --            children = [ Tree.Node
+        --                        { children = [], data = NodeData "2.1.1" "YesAndYes"  (Just( Value.LiteralPattern () (BoolLiteral True))) },
+        --                        Tree.Node
+        --                        { children = [], data = NodeData "2.1.2" "YesAndNo"  (Just( Value.LiteralPattern () (BoolLiteral True)))} ]
+        --            ,
+        --            data = NodeData "2.1" "isBar"  (Just( Value.LiteralPattern () (BoolLiteral True)))},
+        --             Tree.Node
+        --             {
+        --             children = [],
+        --             data = NodeData "2.2" "No"  (Just ( Value.LiteralPattern () (BoolLiteral True)))}
+        --             ]
+        --
+        --        , data = NodeData "2" "isFoo" Nothing
+        --        }
+        --      , Tree.Node
+        --        { children = [
+        --        Tree.Node {
+        --            children = [],
+        --            data = NodeData "3.1" "foo" (Just ( Value.ConstructorPattern () (FQName.fromString "My:Sample:EnumValue1" ":") []))
+        --            },
+        --        Tree.Node {
+        --            children = [],
+        --            data = NodeData "3.2" "bar" (Just ( Value.ConstructorPattern () (FQName.fromString "My:Sample:EnumValue2" ":") []))
+        --            },
+        --        Tree.Node {
+        --            children = [],
+        --            data = NodeData "3.3" "baz" (Just ( Value.WildcardPattern ()))
+        --            }
+        --        ],
+        --        data = NodeData "3" "enum" Nothing
+        --
+        --        }
+        --    ]
     in
         ( { rootNodes = rootNodes
         , treeModel = TreeView.initializeModel configuration rootNodes
@@ -184,28 +201,19 @@
         , Cmd.none
         )
 
-<<<<<<< HEAD
-=======
 -- initialize the TreeView model
->>>>>>> 11e9e19a
 type alias Model =
     { rootNodes : List (Tree.Node NodeData)
     , treeModel : TreeView.Model NodeData String Never ()
     , selectedNode : Maybe NodeData
     }
 
-<<<<<<< HEAD
-=======
 --construct a configuration for your tree view
->>>>>>> 11e9e19a
 configuration : TreeView.Configuration NodeData String
 configuration =
     TreeView.Configuration nodeUid nodeLabel TreeView.defaultCssClasses
 
-<<<<<<< HEAD
-=======
 -- otherwise interact with your tree view in the usual TEA manner
->>>>>>> 11e9e19a
 type Msg =
   TreeViewMsg (TreeView.Msg String)
   | ExpandAll
@@ -243,17 +251,13 @@
           , Mwc.Button.onClick CollapseAll
           , Mwc.Button.label "Collapse all"
           ]
-      ]
+       ]
 
 selectedNodeDetails : Model -> Html Msg
 selectedNodeDetails model =
     let
         selectedDetails =
-<<<<<<< HEAD
-            Maybe.map (\nodeData -> nodeData.uid ++ ": " ++ nodeData.label) model.selectedNode
-=======
             Maybe.map (\nodeData -> nodeData.uid ++ ": " ++ nodeData.subject) model.selectedNode
->>>>>>> 11e9e19a
                 |> Maybe.withDefault "(nothing selected)"
     in
         div
@@ -264,30 +268,21 @@
                 ]
             ]
 
-<<<<<<< HEAD
-=======
--- avilitiy to view tree
->>>>>>> 11e9e19a
+-- ability to view tree
 view : Model -> Html Msg
 view model =
         div
             [ css [width (auto)]]
             [ expandAllCollapseAllButtons
             , selectedNodeDetails model
-            , map TreeViewMsg (TreeView.view model.treeModel |> fromUnstyled)
+            , Html.Styled.map TreeViewMsg (TreeView.view model.treeModel |> fromUnstyled)
+
             ]
 
-
-<<<<<<< HEAD
-
-=======
 -- if (or when) you want the tree view to navigate up/down between visible nodes and expand/collapse nodes on arrow key presse
->>>>>>> 11e9e19a
 subscriptions : Model -> Sub Msg
 subscriptions model =
     Sub.map TreeViewMsg (TreeView.subscriptions model.treeModel)
-
-
 
 main =
     Browser.element
@@ -296,4 +291,23 @@
         view = view >> toUnstyled,
         update = update,
         subscriptions = subscriptions
-        }+        }
+    --layout
+    --       []
+    --       <|
+    --       --(el [ padding 10]
+    --       --     (Element.text (Value.toString
+    --       --     (Value.ifThenElse
+    --       --     ()
+    --       --     (Value.Variable () ["isFoo"])
+    --       --     (Value.Variable () ["Yes"])
+    --       --     (Value.Variable () ["No"])
+    --       --     ))))
+    --
+    --       (el [ padding 10]
+    --               (Element.text (Value.toString
+    --               (Value.patternMatch
+    --               ()
+    --               (Value.Variable () ["isFoo"])
+    --               [(Value.UnitPattern (), (Value.Variable () ["Hi"]))]
+    --               ))))