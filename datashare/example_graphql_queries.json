
# {
#   element(id: "element:person:age") {
#     id
#     name
#     description
#     info {
#       description
#       displayName
#       shortDisplayName
#
    }
#
  }
#
}

# {
#    element_info(id: "element:person:savings_amount") {
#       description
#       display_name
#       short_display_name
#
  }
#
}

{
  datasets {
    id
    fields {
      name
<<<<<<< HEAD
      type {
        __typename
        ... on TextType {
          Text {
            min_length
            max_length
        }
      }
        ... on NumberType {
          Number {
            minimum
            maximum
            precision
        }
      }
        ... on ReferenceType {
          Reference {
          	ref
        }
      }
    }
  }
}

  ## Datasets
  {
    datasets {
      id
      name
      version
      fields {
=======
      optional
      key
      element {
        id
>>>>>>> d8884057
        name
        info {
          description
          display_name
          short_display_name
        }
        element_type {
          ... on TextType {
            Text {
              min_length
              max_length
            }
          }
          ... on NumberType {
            Number {
              minimum
              maximum
              precision
            }
          }
          ... on EnumType {
            Enum {
              values
            }
          }
          ... on ReferenceType {
            Reference {
              ref {
                id
                name
                element_type {
                  ... on NumberType {
                    Number {
                      minimum
                      maximum
                      precision
                    }
                  }
                  ... on EnumType {
                    Enum {
                      values
                    }
                  }
                }
              }
            }
          }
          ... on DateType {
            Date
          }
          ... on DateTimeType {
            DateTime
          }
          ... on TimeType {
            Time
          }
          ... on BooleanType {
            Boolean
          }
        }
      }
    }
  }
}<|MERGE_RESOLUTION|>--- conflicted
+++ resolved
@@ -25,12 +25,25 @@
 #
 }
 
-{
-  datasets {
-    id
-    fields {
+ {
+   dataset(id: "urn:person:people")  {
+     id
+     fields {
+       name
+       description
+       optional
+       key
+       element {
+         name
+      }
+    }
+  }
+}
+
+ {
+    element(id: "urn:person:last_name") {
+      id
       name
-<<<<<<< HEAD
       type {
         __typename
         ... on TextType {
@@ -59,20 +72,17 @@
   {
     datasets {
       id
-      name
-      version
       fields {
-=======
-      optional
-      key
-      element {
-        id
->>>>>>> d8884057
         name
-        info {
-          description
-          display_name
-          short_display_name
+        optional
+        key
+        element {
+          id
+          name
+          info {
+            description
+            display_name
+            short_display_name
         }
         element_type {
           ... on TextType {
