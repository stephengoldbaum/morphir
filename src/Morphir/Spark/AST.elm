{-
   Copyright 2020 Morgan Stanley

   Licensed under the Apache License, Version 2.0 (the "License");
   you may not use this file except in compliance with the License.
   You may obtain a copy of the License at

       http://www.apache.org/licenses/LICENSE-2.0

   Unless required by applicable law or agreed to in writing, software
   distributed under the License is distributed on an "AS IS" BASIS,
   WITHOUT WARRANTIES OR CONDITIONS OF ANY KIND, either express or implied.
   See the License for the specific language governing permissions and
   limitations under the License.
-}


module Morphir.Spark.AST exposing
    ( ObjectExpression(..), Expression(..), DataFrame
    , objectExpressionFromValue
    , Error, NamedExpressions
    )

{-| An abstract-syntax tree for Spark. This is a custom built AST that focuses on the subset of Spark features that our
generator uses.


# Abstract Syntax Tree

@docs ObjectExpression, Expression, NamedExpression, DataFrame


# Create

@docs objectExpressionFromValue, namedExpressionFromValue, expressionFromValue

-}

import Array exposing (Array)
import Dict exposing (Dict)
import Morphir.IR as IR exposing (..)
import Morphir.IR.FQName as FQName exposing (FQName)
import Morphir.IR.Literal exposing (Literal(..))
import Morphir.IR.Name as Name exposing (Name)
import Morphir.IR.Type as Type
import Morphir.IR.Value as Value exposing (Pattern(..), TypedValue)
import Morphir.SDK.ResultList as ResultList


{-| An ObjectExpression represents a transformation that is applied directly to a Spark Data Frame.
Like in the case of df.select(...), df.filter(...), df.groupBy(...); these expressions apply a transformation step
to the data within a Data Frame. They are also referred to as **Transformations** within spark.
ObjectExpressions produce DataFrames as output, making chaining of these transformations possible and for this reason,
ObjectExpression is expressed as a recursive type.

These are the supported Transformations:

  - **From**
      - Specifies a source that other ObjectExpressions can be applied on
      - The general assumption is that all sources are spark DataFrames
  - **Filter**
      - Represents a `df.filter(...)` transformation to be applied on DataFrame ObjectExpression.
      - The two arguments are: the ColumnExpression and the ObjectExpression to apply a filter on.
  - **Select**
      - Represents a `df.select(...)` transformation.
      - The two arguments are:
          - A List of (Name, Expression) which represent a alias for a column expression and a column expression
            like `col(name)` within spark.
          - A target ObjectExpression from which to select.

-}
type ObjectExpression
    = From ObjectName
    | Filter Expression ObjectExpression
    | Select NamedExpressions ObjectExpression


{-| An Expression represents an column expression.
Expressions produce a value that is usually of type `Column` in spark. ,
An Expression could take in a `Column` type or `Any` type as input and also produce a Column type and for this reason,
Expression is expressed as a recursive type.

These are the supported Expressions:

  - **Column**
      - Specifies the name of a column in a DataFrame similar to the `col("name")` in spark
  - **Literal**
      - Represents a literal value like `1`, `"Hello"`, `2.3`.
  - **Variable**
      - Represents a variable name like `param`.
  - **BinaryOperation**
      - BinaryOperations represent binary operations like `1 + 2`.
      - The three arguments are: the operator, the left hand side expression, and the right hand side expression
  - **WhenOtherwise**
      - Represent a `when(expression, result).otherwise(expression, result)` in spark.
      - It maps directly to an IfElse statement and can be chained.
      - The three arguments are: the condition, the Then expression evaluated if the condition passes, and the Else expression.
  - **Method**
      - Applies a list of arguments on a method to a target instance.
      - The three arguments are: An expression denoting the target instance, the name of the method to invoke, and a list of arguments to invoke the method with
  - **Function**
      - Applies a list of arguments on a function.
      - The two arguments are: The fully qualified name of the function to invoke, and a list of arguments to invoke the function with

-}
type Expression
    = Column String
    | Literal Literal
    | Variable String
    | BinaryOperation String Expression Expression
    | WhenOtherwise Expression Expression Expression
    | Method Expression String (List Expression)
    | Function String (List Expression)


{-| A List of (Name, Expression) where each Name represents an alias for a column expression,
and the Expression is a column expression like `col(name)` within spark that gets aliased.
-}
type alias NamedExpressions =
    List ( Name, Expression )


{-| A representation of an acceptable DataFrame structure
-}
type alias DataFrame =
    { schema : List FieldName
    , data : List (Array ObjectExpression)
    }


type alias ObjectName =
    Name


type alias FieldName =
    Name


type Error
    = UnhandledValue TypedValue
    | FunctionNotFound FQName
    | UnsupportedOperatorReference FQName
    | LambdaExpected TypedValue
    | ReferenceExpected
    | UnsupportedSDKFunction FQName
    | EmptyPatternMatch
    | UnhandledPatternMatch ( Pattern (Type.Type ()), TypedValue )
    | UnhandledNamedExpressions NamedExpressions
    | UnhandledObjectExpression ObjectExpression


{-| provides a way to create ObjectExpressions from a Morphir Value.
This is where support for various top level expression is added. This function fails to produce an ObjectExpression
when it encounters a value that is not supported.
-}
objectExpressionFromValue : IR -> TypedValue -> Result Error ObjectExpression
objectExpressionFromValue ir morphirValue =
    case morphirValue of
        Value.Variable _ varName ->
            From varName |> Ok

        Value.Apply _ ((Value.Lambda _ _ (Value.List _ [ Value.Record _ _ ])) as lambda) sourceRelation ->
            -- e.g. source |> List.map .fieldName |> (\a -> [{min = List.minimum(a)}])
            objectExpressionFromValue ir sourceRelation
                |> Result.andThen
                    (\sourceExpression ->
                        namedExpressionsFromValue ir lambda
                            |> Result.andThen
                                (\lambdaExpressions ->
                                    case sourceExpression of
                                        Select (( _, subExpression ) :: []) oldSourceExpression ->
                                            case lambdaExpressions of
                                                ( lamName, Function fname [ a ] ) :: [] ->
                                                    Select [ ( lamName, Function fname [ subExpression ] ) ] oldSourceExpression |> Ok

                                                other ->
                                                    Err (UnhandledNamedExpressions other)

                                        other ->
                                            Err (UnhandledObjectExpression other)
                                )
                    )

        Value.Apply _ (Value.Apply _ (Value.Reference _ ( [ [ "morphir" ], [ "s", "d", "k" ] ], [ [ "list" ] ], [ "filter" ] )) predicate) sourceRelation ->
            objectExpressionFromValue ir sourceRelation
                |> Result.andThen
                    (\source ->
                        expressionFromValue ir predicate
                            |> Result.map (\fieldExp -> Filter fieldExp source)
                    )

        Value.Apply _ (Value.Apply _ (Value.Reference _ ( [ [ "morphir" ], [ "s", "d", "k" ] ], [ [ "list" ] ], [ "map" ] )) mappingFunction) sourceRelation ->
            objectExpressionFromValue ir sourceRelation
                |> Result.andThen
                    (\source ->
                        namedExpressionsFromValue ir mappingFunction
                            |> Result.map (\expr -> Select expr source)
                    )

        Value.LetDefinition _ _ _ _ ->
            inlineLetDef [] [] morphirValue
                |> objectExpressionFromValue ir

        other ->
            let
                _ =
                    Debug.log "Relational.Backend.mapValue unhandled" other
            in
            Err (UnhandledValue other)


namedExpressionsFromFields : IR -> Dict Name TypedValue -> Result Error NamedExpressions
namedExpressionsFromFields ir fields =
    fields
        |> Dict.toList
        |> List.map
            (\( name, value ) ->
                expressionFromValue ir value
                    |> Result.map (Tuple.pair name)
            )
        |> ResultList.keepFirstError


{-| Provides a way to create NamedExpressions from a Morphir Value.
-}
namedExpressionsFromValue : IR -> TypedValue -> Result Error NamedExpressions
namedExpressionsFromValue ir typedValue =
    case typedValue of
        Value.Lambda _ _ (Value.List _ [ Value.Record _ fields ]) ->
            namedExpressionsFromFields ir fields

        Value.Lambda _ _ (Value.Record _ fields) ->
            namedExpressionsFromFields ir fields

        Value.FieldFunction _ name ->
            expressionFromValue ir typedValue
                |> Result.map (Tuple.pair name >> List.singleton)

        _ ->
            LambdaExpected typedValue |> Err


{-| Helper function to replace the value declared in a lambda with a specific other value
-}
replaceLambdaArg : TypedValue -> TypedValue -> Result Error TypedValue
replaceLambdaArg replacementValue lam =
    -- extract the name of the lambda arg and replace every variable with replacementValue
    case lam of
        Value.Lambda _ (Value.AsPattern _ _ name) body ->
            body
                |> Value.rewriteValue
                    (\currentValue ->
                        case currentValue of
                            Value.Variable _ otherName ->
                                if name == otherName then
                                    Just replacementValue

                                else
                                    Nothing

                            _ ->
                                Nothing
                    )
                |> Ok

        other ->
            UnhandledValue other |> Err


constructWhenEqualsOtherwise : IR -> TypedValue -> List ( Pattern (Type.Type ()), TypedValue ) -> TypedValue -> Expression -> Result Error Expression
constructWhenEqualsOtherwise ir thenValue remainingCases leftValue rightExpr =
    Result.map3
        (\leftExpr thenExpr otherwiseExpr ->
            WhenOtherwise
                (BinaryOperation "===" leftExpr rightExpr)
                thenExpr
                otherwiseExpr
        )
        (expressionFromValue ir leftValue)
        (expressionFromValue ir thenValue)
        (mapPatterns ir leftValue remainingCases)


{-| Transforms a list of pattern,value tuples into Expressions
-}
mapPatterns : IR -> TypedValue -> List ( Pattern (Type.Type ()), TypedValue ) -> Result Error Expression
mapPatterns ir onValue cases =
    case cases of
        [] ->
            EmptyPatternMatch |> Err

        ( LiteralPattern _ lit, thenValue ) :: remainingCases ->
            Literal lit
                |> constructWhenEqualsOtherwise ir thenValue remainingCases onValue

        ( ConstructorPattern va fqn [], thenValue ) :: remainingCases ->
            -- e.g. 'Bar'. Note, 'Just Bar' would require the third arg to not be an empty list.
            fqn
                |> FQName.getLocalName
                |> Name.toTitleCase
                |> StringLiteral
                |> Literal
                |> constructWhenEqualsOtherwise ir thenValue remainingCases onValue

        [ ( WildcardPattern _, thenValue ) ] ->
            expressionFromValue ir thenValue

        ( otherPattern, otherValue ) :: _ ->
            UnhandledPatternMatch ( otherPattern, otherValue ) |> Err


{-| Provides a way to create Expressions from a Morphir Value.
This is where support for various column expression is added. This function fails to produce an Expression
when it encounters a value that is not supported.
-}
expressionFromValue : IR -> TypedValue -> Result Error Expression
expressionFromValue ir morphirValue =
    case morphirValue of
        Value.Literal _ literal ->
            Literal literal |> Ok

        Value.Variable _ name ->
            Name.toCamelCase name |> Variable |> Ok

        Value.Field _ _ name ->
            Name.toCamelCase name |> Column |> Ok

        Value.FieldFunction _ name ->
            Name.toCamelCase name |> Column |> Ok

        Value.Lambda _ _ body ->
            expressionFromValue ir body

        Value.Apply _ _ _ ->
            case morphirValue of
                Value.Apply _ (Value.Apply _ (Value.Reference _ ( [ [ "morphir" ], [ "s", "d", "k" ] ], [ [ "maybe" ] ], [ "with", "default" ] )) elseValue) (Value.Apply _ (Value.Apply _ (Value.Reference _ ( [ [ "morphir" ], [ "s", "d", "k" ] ], [ [ "maybe" ] ], [ "map" ] )) thenValue) sourceValue) ->
                    -- `value |> Maybe.map thenValue |> Maybe.withDefault elseValue` becomes `when(not(isnull(value)), thenValue).otherwise(elseValue)`
                    Result.map3
                        (\sourceExpr thenExpr elseExpr ->
                            WhenOtherwise (Function "not" [ Function "isnull" [ sourceExpr ] ]) thenExpr elseExpr
                        )
                        (expressionFromValue ir sourceValue)
                        (thenValue
                            |> replaceLambdaArg sourceValue
                            |> Result.andThen (expressionFromValue ir)
                        )
                        (expressionFromValue ir elseValue)

                Value.Apply _ (Value.Literal (Type.Function _ _ (Type.Reference _ ( [ [ "morphir" ], [ "s", "d", "k" ] ], [ [ "maybe" ] ], [ "maybe" ] ) _)) (StringLiteral "Just")) arg ->
                    -- `Just arg` becomes `arg` if `Just` was a Maybe.
                    expressionFromValue ir arg

                Value.Apply _ (Value.Apply _ (Value.Reference _ ( [ [ "morphir" ], [ "s", "d", "k" ] ], [ [ "basics" ] ], [ "not", "equal" ] )) arg) (Value.Literal (Type.Reference _ ( [ [ "morphir" ], [ "s", "d", "k" ] ], [ [ "maybe" ] ], [ "maybe" ] ) _) (StringLiteral "Nothing")) ->
                    -- `arg /= Nothing` becomes `not(isnull(arg))` if `Nothing` was a Maybe.
                    expressionFromValue ir arg
                        |> Result.map (\expr -> Function "not" [ Function "isnull" [ expr ] ])

                Value.Apply _ (Value.Apply _ (Value.Reference _ ( [ [ "morphir" ], [ "s", "d", "k" ] ], [ [ "basics" ] ], [ "equal" ] )) arg) (Value.Literal (Type.Reference _ ( [ [ "morphir" ], [ "s", "d", "k" ] ], [ [ "maybe" ] ], [ "maybe" ] ) _) (StringLiteral "Nothing")) ->
                    -- `arg == Nothing` becomes `isnull(arg)` if `Nothing` was a Maybe.
                    expressionFromValue ir arg
                        |> Result.map (\expr -> Function "isnull" [ expr ])

<<<<<<< HEAD
=======
                Value.Apply _ (Value.Apply _ (Value.Reference _ ( [ [ "morphir" ], [ "s", "d", "k" ] ], [ [ "list" ] ], [ "member" ] )) item) (Value.List _ list) ->
                    Result.map2
                        (\itemExpr args ->
                            Method itemExpr "isin" args
                        )
                        (expressionFromValue ir item)
                        (list
                            |> List.map (\val -> expressionFromValue ir val)
                            |> ResultList.keepFirstError
                        )

                Value.Apply _ (Value.Reference _ ( [ [ "morphir" ], [ "s", "d", "k" ] ], [ [ "list" ] ], [ "minimum" ] )) arg ->
                    expressionFromValue ir arg
                        |> Result.map (\expr -> Function "min" [ expr ])

                Value.Apply _ (Value.Reference _ ( [ [ "morphir" ], [ "s", "d", "k" ] ], [ [ "list" ] ], [ "maximum" ] )) arg ->
                    expressionFromValue ir arg
                        |> Result.map (\expr -> Function "max" [ expr ])

                Value.Apply _ (Value.Apply _ (Value.Reference _ (( package, modName, _ ) as ref)) arg) argValue ->
                    case ( package, modName ) of
                        ( [ [ "morphir" ], [ "s", "d", "k" ] ], [ [ "basics" ] ] ) ->
                            Result.map3
                                BinaryOperation
                                (binaryOpString ref)
                                (expressionFromValue ir arg)
                                (expressionFromValue ir argValue)

                        _ ->
                            collectArgValues morphirValue []
                                |> (\( args, applyTarget ) -> inlineValue ir args applyTarget)

>>>>>>> be356fbe
                _ ->
                    collectArgValues morphirValue []
                        |> (\( args, applyTarget ) -> mapApply ir args applyTarget)

        Value.Reference _ _ ->
            mapApply ir [] morphirValue

        Value.IfThenElse _ cond thenBranch elseBranch ->
            Result.map3
                WhenOtherwise
                (expressionFromValue ir cond)
                (expressionFromValue ir thenBranch)
                (expressionFromValue ir elseBranch)

        Value.LetDefinition _ _ _ _ ->
            inlineLetDef [] [] morphirValue
                |> expressionFromValue ir

        Value.PatternMatch _ onValue cases ->
            mapPatterns ir onValue cases

        other ->
            UnhandledValue other |> Err


{-| Turns a Value definition into a lambda function.
-}
lambdaFromDefinition : Value.Definition () (Type.Type ()) -> TypedValue
lambdaFromDefinition valueDef =
    valueDef.inputTypes
        |> List.foldr
            (\( name, va, _ ) val ->
                Value.Lambda va
                    (Value.AsPattern va
                        (Value.WildcardPattern va)
                        name
                    )
                    val
            )
            valueDef.body


{-| Inline simple let bindings
-}
inlineLetDef : List Name -> List TypedValue -> TypedValue -> TypedValue
inlineLetDef names letValues v =
    case v of
        Value.LetDefinition _ name def inValue ->
            let
                inlined =
                    inlineArguments names letValues def.body
            in
            inlineLetDef
                (List.append [ name ] names)
                ({ def | body = inlined }
                    |> lambdaFromDefinition
                    |> List.singleton
                    |> List.append letValues
                )
                inValue

        _ ->
            inlineArguments names letValues v


{-| Collect arguments that are applied on a value
-}
collectArgValues : TypedValue -> List TypedValue -> ( List TypedValue, TypedValue )
collectArgValues v argsSoFar =
    case v of
        Value.Apply _ body a ->
            collectArgValues body (a :: argsSoFar)

        _ ->
            ( argsSoFar, v )


{-| Collect the params in a lambda
-}
collectLambdaParams : TypedValue -> List Name -> List Name
collectLambdaParams value paramsCollected =
    case value of
        Value.Lambda _ pattern body ->
            case pattern of
                Value.AsPattern _ (Value.WildcardPattern _) name ->
                    List.concat [ paramsCollected, [ name ] ]
                        |> collectLambdaParams body

                _ ->
                    paramsCollected

        _ ->
            paramsCollected


{-| Creates Expression from a function application.
The input to this function include the list of arguments and the target of the apply.
If the `target` is a `Reference` it looks up the function and replaces all references to its
param variables with the arguments. If the `target` is a lambda, it first attempts to look into
the lambda body and rewrite any enclosed variables and then repeats the process for
the lambda's params.
-}
mapApply : IR -> List TypedValue -> TypedValue -> Result Error Expression
mapApply ir args target =
    case target of
        Value.Reference _ (( pkgName, modName, _ ) as fqn) ->
            case IR.lookupValueDefinition fqn ir of
                Just def ->
                    inlineArguments
                        (List.map (\( n, _, _ ) -> n) def.inputTypes)
                        args
                        def.body
                        |> expressionFromValue ir

                Nothing ->
                    case ( ( pkgName, modName ), args ) of
                        ( ( [ [ "morphir" ], [ "s", "d", "k" ] ], [ [ "basics" ] ] ), left :: right :: [] ) ->
                            Result.map3
                                BinaryOperation
                                (binaryOpString fqn)
                                (expressionFromValue ir left)
                                (expressionFromValue ir right)

                        _ ->
                            mapSDKFunctions ir args fqn

        Value.Lambda _ _ body ->
            inlineArguments
                (collectLambdaParams target [])
                args
                body
                |> expressionFromValue ir

        _ ->
            UnhandledValue target |> Err


{-| A utility function that replaces variables in a function with their values.
-}
inlineArguments : List Name -> List TypedValue -> TypedValue -> TypedValue
inlineArguments paramList argList fnBody =
    let
        overwriteValue : Name -> TypedValue -> TypedValue -> TypedValue
        overwriteValue searchTerm replacement scope =
            -- TODO handle replacement of the variable within a lambda
            case scope of
                Value.Apply a target ((Value.Variable _ name) as var) ->
                    if name == searchTerm then
                        -- Replace variable if the name matches the searchTerm
                        Value.Apply a
                            (overwriteValue searchTerm replacement target)
                            replacement

                    else
                        -- Name does not match. Maintain variable
                        Value.Apply a
                            (overwriteValue searchTerm replacement target)
                            var

                Value.Apply a target arg ->
                    Value.Apply a
                        (overwriteValue searchTerm replacement target)
                        (overwriteValue searchTerm replacement arg)

                Value.Lambda a pattern body ->
                    overwriteValue searchTerm replacement body
                        |> Value.Lambda a pattern

                _ ->
                    scope
    in
    paramList
        |> List.map2 Tuple.pair argList
        |> List.foldl
            (\( arg, varName ) body ->
                overwriteValue varName arg body
            )
            fnBody


mapSDKFunctions : IR -> List TypedValue -> FQName -> Result Error Expression
mapSDKFunctions ir args fQName =
    case ( FQName.toString fQName, args ) of
        -- HANDLE STRING FUNCTIONS
        ( "Morphir.SDK:String:replace", pattern :: replacement :: target :: [] ) ->
            [ target, pattern, replacement ]
                |> List.map (expressionFromValue ir)
                |> ResultList.keepFirstError
                |> Result.map (Function "regexp_replace")

        ( "Morphir.SDK:String:reverse", _ ) ->
            args
                |> List.map (expressionFromValue ir)
                |> ResultList.keepFirstError
                |> Result.map (Function "reverse")

        ( "Morphir.SDK:String:toUpper", _ ) ->
            args
                |> List.map (expressionFromValue ir)
                |> ResultList.keepFirstError
                |> Result.map (Function "upper")

        ( "Morphir.SDK:String:concat", _ ) ->
            UnsupportedSDKFunction fQName |> Err

        -- HANDLE LIST FUNCTIONS
        ( "Morphir.SDK:List:member", item :: (Value.List _ list) :: [] ) ->
            Result.map2
                (\itemExpr listExpr ->
                    Method itemExpr "isin" listExpr
                )
                (expressionFromValue ir item)
                (list
                    |> List.map (expressionFromValue ir)
                    |> ResultList.keepFirstError
                )

        _ ->
            FunctionNotFound fQName |> Err


{-| A simple mapping for a Morphir.SDK:Basics binary operations to its spark string equivalent
-}
binaryOpString : FQName -> Result Error String
binaryOpString fQName =
    case FQName.toString fQName of
        "Morphir.SDK:Basics:equal" ->
            Ok "==="

        "Morphir.SDK:Basics:notEqual" ->
            Ok "=!="

        "Morphir.SDK:Basics:add" ->
            Ok "+"

        "Morphir.SDK:Basics:subtract" ->
            Ok "-"

        "Morphir.SDK:Basics:multiply" ->
            Ok "*"

        "Morphir.SDK:Basics:divide" ->
            Ok "/"

        "Morphir.SDK:Basics:power" ->
            Ok "pow"

        "Morphir.SDK:Basics:modBy" ->
            Ok "mod"

        "Morphir.SDK:Basics:remainderBy" ->
            Ok "%"

        "Morphir.SDK:Basics:logBase" ->
            Ok "log"

        "Morphir.SDK:Basics:atan2" ->
            Ok "atan2"

        "Morphir.SDK:Basics:lessThan" ->
            Ok "<"

        "Morphir.SDK:Basics:greaterThan" ->
            Ok ">"

        "Morphir.SDK:Basics:lessThanOrEqual" ->
            Ok "<="

        "Morphir.SDK:Basics:greaterThanOrEqual" ->
            Ok ">="

        "Morphir.SDK:Basics:max" ->
            Ok "max"

        "Morphir.SDK:Basics:min" ->
            Ok "min"

        "Morphir.SDK:Basics:and" ->
            Ok "and"

        "Morphir.SDK:Basics:or" ->
            Ok "or"

        "Morphir.SDK:Basics:xor" ->
            Ok "xor"

        _ ->
            UnsupportedOperatorReference fQName |> Err<|MERGE_RESOLUTION|>--- conflicted
+++ resolved
@@ -360,41 +360,6 @@
                     expressionFromValue ir arg
                         |> Result.map (\expr -> Function "isnull" [ expr ])
 
-<<<<<<< HEAD
-=======
-                Value.Apply _ (Value.Apply _ (Value.Reference _ ( [ [ "morphir" ], [ "s", "d", "k" ] ], [ [ "list" ] ], [ "member" ] )) item) (Value.List _ list) ->
-                    Result.map2
-                        (\itemExpr args ->
-                            Method itemExpr "isin" args
-                        )
-                        (expressionFromValue ir item)
-                        (list
-                            |> List.map (\val -> expressionFromValue ir val)
-                            |> ResultList.keepFirstError
-                        )
-
-                Value.Apply _ (Value.Reference _ ( [ [ "morphir" ], [ "s", "d", "k" ] ], [ [ "list" ] ], [ "minimum" ] )) arg ->
-                    expressionFromValue ir arg
-                        |> Result.map (\expr -> Function "min" [ expr ])
-
-                Value.Apply _ (Value.Reference _ ( [ [ "morphir" ], [ "s", "d", "k" ] ], [ [ "list" ] ], [ "maximum" ] )) arg ->
-                    expressionFromValue ir arg
-                        |> Result.map (\expr -> Function "max" [ expr ])
-
-                Value.Apply _ (Value.Apply _ (Value.Reference _ (( package, modName, _ ) as ref)) arg) argValue ->
-                    case ( package, modName ) of
-                        ( [ [ "morphir" ], [ "s", "d", "k" ] ], [ [ "basics" ] ] ) ->
-                            Result.map3
-                                BinaryOperation
-                                (binaryOpString ref)
-                                (expressionFromValue ir arg)
-                                (expressionFromValue ir argValue)
-
-                        _ ->
-                            collectArgValues morphirValue []
-                                |> (\( args, applyTarget ) -> inlineValue ir args applyTarget)
-
->>>>>>> be356fbe
                 _ ->
                     collectArgValues morphirValue []
                         |> (\( args, applyTarget ) -> mapApply ir args applyTarget)
@@ -612,6 +577,16 @@
                     |> ResultList.keepFirstError
                 )
 
+        ( "Morphir.SDK:List:max", item :: [] ) ->
+            expressionFromValue ir item
+                |> Result.map List.singleton
+                |> Result.map (Function "max")
+
+        ( "Morphir.SDK:List:min", item :: [] ) ->
+            expressionFromValue ir item
+                |> Result.map List.singleton
+                |> Result.map (Function "min")
+
         _ ->
             FunctionNotFound fQName |> Err
 
