module Morphir.Value.Interpreter exposing
    ( evaluate
    , FQN, Reference(..)
    )

{-| This module contains an interpreter for Morphir expressions. The interpreter takes a piece of logic as input,
evaluates it and returns the resulting data. In Morphir both logic and data is captured as a `Value` so the interpreter
takes a `Value` and returns a `Value` (or an error for invalid expressions):

@docs evaluate


# Utilities

@docs FQN, Reference

-}

import Dict exposing (Dict)
import Morphir.IR.FQName exposing (FQName(..))
import Morphir.IR.Literal exposing (Literal(..))
import Morphir.IR.Name exposing (Name)
import Morphir.IR.Path exposing (Path)
import Morphir.IR.Value as Value exposing (Pattern, Value)
import Morphir.ListOfResults as ListOfResults
import Morphir.Value.Error exposing (Error(..), PatternMismatch(..))
import Morphir.Value.Native as Native


{-| Represents a fully-qualified name. Same as [FQName](Morphir-IR-FQName#FQName) but comparable.
-}
type alias FQN =
    ( Path, Path, Name )


{-| Dictionary of variable name to value.
-}
type alias Variables =
    Dict Name (Value () ())


{-| Reference to an other value. The other value can either be another Morphir `Value` or a native function.
-}
type Reference
    = NativeReference Native.Function
    | ValueReference (Value () ())


{-| Evaluates a value expression and returns another value expression or an error. You can also pass in other values
by fully-qualified name that will be used for lookup if the expression contains references.

    evaluate
        SDK.nativeFunctions
        (Value.Apply ()
            (Value.Reference () (fqn "Morphir.SDK" "Basics" "not"))
            (Value.Literal () (BoolLiteral True))
        )
        -- (Value.Literal () (BoolLiteral False))

-}
evaluate : Dict FQN Reference -> Value () () -> Result Error (Value () ())
evaluate references value =
    evaluateValue references Dict.empty [] value


{-| Evaluates a value expression recursively in a single pass while keeping track of variables and arguments along the
evaluation.
-}
evaluateValue : Dict FQN Reference -> Variables -> List (Value () ()) -> Value () () -> Result Error (Value () ())
evaluateValue references variables arguments value =
    case value of
        Value.Literal _ _ ->
            -- Literals cannot be evaluated any further
            Ok value

        Value.Constructor _ _ ->
            -- Constructor cannot be evaluated any further
            Ok value

        Value.Tuple _ elems ->
            -- For a tuple we need to evaluate each element and return them wrapped back into a tuple
            elems
                -- We evaluate each element separately.
                |> List.map (evaluateValue references variables [])
                -- If any of those fails we return the first failure.
                |> ListOfResults.liftFirstError
                -- If nothing fails we wrap the result in a tuple.
                |> Result.map (Value.Tuple ())

        Value.List _ items ->
            -- For a list we need to evaluate each element and return them wrapped back into a list
            items
                -- We evaluate each element separately.
                |> List.map (evaluateValue references variables [])
                -- If any of those fails we return the first failure.
                |> ListOfResults.liftFirstError
                -- If nothing fails we wrap the result in a list.
                |> Result.map (Value.List ())

        Value.Record _ fields ->
            -- For a record we need to evaluate each element and return them wrapped back into a record
            fields
                -- We evaluate each field separately.
                |> List.map
                    (\( fieldName, fieldValue ) ->
                        evaluateValue references variables [] fieldValue
                            |> Result.map (Tuple.pair fieldName)
                    )
                -- If any of those fails we return the first failure.
                |> ListOfResults.liftFirstError
                -- If nothing fails we wrap the result in a record.
                |> Result.map (Value.Record ())

        Value.Variable _ varName ->
            -- When we run into a variable we simply look up the value of the variable in the state.
            variables
                |> Dict.get varName
                -- If we cannot find the variable in the state we return an error.
                |> Result.fromMaybe (VariableNotFound varName)
                -- Do another round of evaluation in case there are unevaluated values in the variable (lazy evaluation)
                |> Result.andThen (evaluateValue references variables [])
                -- Wrap the error to make it easier to understand where it happened
                |> Result.mapError (ErrorWhileEvaluatingVariable varName)

        Value.Reference _ ((FQName packageName moduleName localName) as fQName) ->
            -- For references we first need to find what they point to.
            references
                |> Dict.get ( packageName, moduleName, localName )
                -- If the reference is not found we return an error.
                |> Result.fromMaybe (ReferenceNotFound fQName)
                -- If the reference is found we need to evaluate them.
                |> Result.andThen
                    (\reference ->
                        -- A reference can either point to a native function or another Morphir value.
                        case reference of
                            -- If it's a native function we invoke it directly.
                            NativeReference nativeFunction ->
                                nativeFunction
                                    (evaluateValue
                                        -- This is the state that will be used when native functions call "eval".
                                        -- We need to retain most of the current state but clear out the argument since
                                        -- the native function will evaluate completely new expressions.
                                        references
                                        variables
                                        []
                                    )
<<<<<<< HEAD
                                    -- Arguments are stored in reverse order in the state for efficiency so we need to
                                    -- flip them back to the original order.
                                    state.argumentsReversed
=======
                                    -- Pass down the arguments we collected before we got here (if we are inside an apply).
                                    arguments
>>>>>>> a163876a
                                    -- Wrap the error to make it easier to understand where it happened
                                    |> Result.mapError (ErrorWhileEvaluatingReference fQName)

                            -- If this is a reference to another Morphir value we need to recursively evaluate those.
                            ValueReference referredValue ->
                                evaluateValue references Dict.empty arguments referredValue
                                    -- Wrap the error to make it easier to understand where it happened
                                    |> Result.mapError (ErrorWhileEvaluatingReference fQName)
                    )

        Value.Field _ subjectValue fieldName ->
            -- Field selection is evaluated by evaluating the subject first then matching on the resulting record and
            -- getting the field with the specified name.
            evaluateValue references variables [] subjectValue
                |> Result.andThen
                    (\evaluatedSubjectValue ->
                        case evaluatedSubjectValue of
                            Value.Record _ fields ->
                                fields
                                    |> Dict.fromList
                                    |> Dict.get fieldName
                                    |> Result.fromMaybe (FieldNotFound subjectValue fieldName)

                            _ ->
                                Err (RecordExpected subjectValue evaluatedSubjectValue)
                    )

        Value.FieldFunction _ fieldName ->
            -- A field function expects exactly one argument to be passed through the state as subject value. Otherwise
            -- it behaves exactly like a `Field` expression.
            case arguments of
                [ subjectValue ] ->
                    evaluateValue references variables [] subjectValue
                        |> Result.andThen
                            (\evaluatedSubjectValue ->
                                case evaluatedSubjectValue of
                                    Value.Record _ fields ->
                                        fields
                                            |> Dict.fromList
                                            |> Dict.get fieldName
                                            |> Result.fromMaybe (FieldNotFound subjectValue fieldName)

                                    _ ->
                                        Err (RecordExpected subjectValue evaluatedSubjectValue)
                            )

                other ->
                    Err (ExactlyOneArgumentExpected other)

        Value.Apply _ function argument ->
            -- When we run into an Apply we simply add the argument to the state and recursively evaluate the function.
            -- When there are multiple arguments there will be another Apply within the function so arguments will be
            -- repeatedly collected until we hit another node (lambda, reference or variable) where the arguments will
            -- be used to execute the calculation.
            evaluateValue
                references
                variables
                (argument :: arguments)
                function

        Value.Lambda _ argumentPattern body ->
            -- By the time we run into a lambda we expect arguments to be available in the state.
            arguments
                -- So we start by taking the last argument in the state (We use head because the arguments are reversed).
                |> List.head
                -- If there are no arguments then our expression was invalid so we return an error.
                |> Result.fromMaybe NoArgumentToPassToLambda
                -- If the argument is available we first need to match it against the argument pattern.
                -- In Morhpir (just like in Elm) you can opattern-match on the argument of a lambda.
                |> Result.andThen
                    (\argumentValue ->
                        -- To match the pattern we call a helper function that both matches and extracts variables out
                        -- of the pattern.
                        matchPattern argumentPattern argumentValue
                            -- If the pattern does not match we error out. This should never happen with valid
                            -- expressions as lambda argument patterns should only be used for decomposition not
                            -- filtering.
                            |> Result.mapError LambdaArgumentDidNotMatch
                    )
                -- Finally we evaluate the body of the lambda using the variables extracted by the pattern.
                |> Result.andThen
                    (\argumentVariables ->
                        evaluateValue
<<<<<<< HEAD
                            { state
                                | variables =
                                    Dict.union argumentVariables state.variables
                                , argumentsReversed = []
                            }
=======
                            references
                            (Dict.union argumentVariables variables)
                            []
>>>>>>> a163876a
                            body
                    )

        Value.LetDefinition _ defName def inValue ->
            -- We evaluate a let definition by first evaluating the definition, then assigning it to the variable name
            -- given in `defName`. Finally we evaluate the `inValue` passing in the new variable in the state.
            evaluateValue references variables [] (Value.definitionToValue def)
                |> Result.andThen
                    (\defValue ->
                        evaluateValue
                            references
                            (variables |> Dict.insert defName defValue)
                            []
                            inValue
                    )

        Value.LetRecursion _ defs inValue ->
            -- Recursive let bindings will be evaluated simply by assigning them to variable names and evaluating the
            -- in value using them. The in value evaluation will evaluate the recursive definitions.
            let
                defVariables : Dict Name (Value () ())
                defVariables =
                    defs |> Dict.map (\_ def -> Value.definitionToValue def)
            in
            evaluateValue
                references
                (Dict.union defVariables variables)
                []
                inValue

        Value.Destructure _ bindPattern bindValue inValue ->
            -- A destructure can be evaluated by evaluating the bind value, matching it against the bind pattern and
            -- finally evaluating the in value using the variables from the bind pattern.
            evaluateValue references variables [] bindValue
                |> Result.andThen (matchPattern bindPattern >> Result.mapError (BindPatternDidNotMatch bindValue))
                |> Result.andThen
                    (\bindVariables ->
                        evaluateValue
                            references
                            (Dict.union bindVariables variables)
                            []
                            inValue
                    )

        Value.IfThenElse _ condition thenBranch elseBranch ->
            -- If then else evaluation is trivial: you evaluate the condition and depending on the result you evaluate
            -- one of the branches
            evaluateValue references variables [] condition
                |> Result.andThen
                    (\conditionValue ->
                        case conditionValue of
                            Value.Literal _ (BoolLiteral conditionTrue) ->
                                let
                                    branchToFollow : Value () ()
                                    branchToFollow =
                                        if conditionTrue then
                                            thenBranch

                                        else
                                            elseBranch
                                in
                                evaluateValue references variables [] branchToFollow

                            _ ->
                                Err (IfThenElseConditionShouldEvaluateToBool condition conditionValue)
                    )

        Value.PatternMatch _ subjectValue cases ->
            -- For a pattern match we first need to evaluate the subject value then step through th cases, match
            -- each pattern until we find a matching case and when we do evaluate the body
            let
                findMatch : List ( Pattern (), Value () () ) -> Value () () -> Result Error (Value () ())
                findMatch remainingCases evaluatedSubject =
                    case remainingCases of
                        ( nextPattern, nextBody ) :: restOfCases ->
                            case matchPattern nextPattern evaluatedSubject of
                                Ok patternVariables ->
                                    evaluateValue
                                        references
                                        (Dict.union patternVariables variables)
                                        []
                                        nextBody

                                Err _ ->
                                    findMatch restOfCases evaluatedSubject

                        [] ->
                            Err (NoPatternsMatch evaluatedSubject (cases |> List.map Tuple.first))
            in
            evaluateValue references variables [] subjectValue
                |> Result.andThen (findMatch cases)

        Value.UpdateRecord _ subjectValue fieldUpdates ->
            -- To update a record first we need to evaluate the subject value, then extract the record fields and
            -- finally replace all updated fields with the new values
            evaluateValue references variables [] subjectValue
                |> Result.andThen
                    (\evaluatedSubjectValue ->
                        case evaluatedSubjectValue of
                            Value.Record _ fields ->
                                -- Once we hve the fields we fold through the field updates
                                fieldUpdates
                                    |> List.foldl
                                        -- For each field update we update a single field and return the new field dictionary
                                        (\( fieldName, newFieldValue ) fieldsResultSoFar ->
                                            fieldsResultSoFar
                                                |> Result.andThen
                                                    (\fieldsSoFar ->
                                                        -- Before we update the field we check if it exists. We do not
                                                        -- want to create new fields as part of an update.
                                                        fieldsSoFar
                                                            |> Dict.get fieldName
                                                            |> Result.fromMaybe (FieldNotFound subjectValue fieldName)
                                                            |> Result.andThen
                                                                (\_ ->
                                                                    -- Before we replace the field value we need to
                                                                    -- evaluate the updated value.
                                                                    evaluateValue references variables [] newFieldValue
                                                                        |> Result.map
                                                                            (\evaluatedNewFieldValue ->
                                                                                fieldsSoFar
                                                                                    |> Dict.insert
                                                                                        fieldName
                                                                                        evaluatedNewFieldValue
                                                                            )
                                                                )
                                                    )
                                        )
                                        -- We start with the original fields
                                        (Ok (fields |> Dict.fromList))
                                    |> Result.map (Dict.toList >> Value.Record ())

                            _ ->
                                Err (RecordExpected subjectValue evaluatedSubjectValue)
                    )

        Value.Unit _ ->
            -- Unit cannot be evaluated any further
            Ok value


{-| Matches a value against a pattern recursively. It either returns an error if there is a mismatch or a dictionary of
variable names to values extracted out of the pattern.
-}
matchPattern : Pattern () -> Value () () -> Result PatternMismatch Variables
matchPattern pattern value =
    let
        error : Result PatternMismatch Variables
        error =
            Err (PatternMismatch pattern value)
    in
    case pattern of
        Value.WildcardPattern _ ->
            -- Wildcard patterns will always succeed and produce any variables
            Ok Dict.empty

        Value.AsPattern _ subjectPattern alias ->
            -- As patterns always succeed and will assign the alias as variable name to the value passed in
            matchPattern subjectPattern value
                |> Result.map
                    (\subjectVariables ->
                        subjectVariables
                            |> Dict.insert alias value
                    )

        Value.TuplePattern _ elemPatterns ->
            case value of
                -- A tuple pattern only matches on tuples
                Value.Tuple _ elemValues ->
                    let
                        patternLength =
                            List.length elemPatterns

                        valueLength =
                            List.length elemValues
                    in
                    -- The number of elements in the pattern and the value have to match
                    if patternLength == valueLength then
                        -- We recursively match each element
                        List.map2 matchPattern elemPatterns elemValues
                            -- If there is a mismatch we return the first error
                            |> ListOfResults.liftFirstError
                            -- If the match is successful we union the variables returned
                            |> Result.map (List.foldl Dict.union Dict.empty)

                    else
                        error

                _ ->
                    error

        Value.ConstructorPattern _ ctorPatternFQName argPatterns ->
            -- When we match on a constructor pattern we need to match the constructor name and all the arguments
            let
                -- Constructor invocations are curried (wrapped into Apply as many times as many arguments there are)
                -- so we need to uncurry them before matching. Constructor matches on the other hand are not curried
                -- since it's not allowed to partially apply them in a pattern.
                uncurry : Value ta va -> ( Value ta va, List (Value ta va) )
                uncurry v =
                    case v of
                        Value.Apply _ f a ->
                            let
                                ( nestedV, nestedArgs ) =
                                    uncurry f
                            in
                            ( nestedV, nestedArgs ++ [ a ] )

                        _ ->
                            ( v, [] )

                ( ctorValue, argValues ) =
                    uncurry value
            in
            case ctorValue of
                Value.Constructor _ ctorFQName ->
                    -- We first check the constructor name
                    if ctorPatternFQName == ctorFQName then
                        let
                            patternLength =
                                List.length argPatterns

                            valueLength =
                                List.length argValues
                        in
                        -- Then the arguments
                        if patternLength == valueLength then
                            List.map2 matchPattern argPatterns argValues
                                |> ListOfResults.liftFirstError
                                |> Result.map (List.foldl Dict.union Dict.empty)

                        else
                            error

                    else
                        error

                _ ->
                    error

        Value.EmptyListPattern _ ->
            -- Empty list pattern only matches on empty lists and does not produce variables
            case value of
                Value.List _ [] ->
                    Ok Dict.empty

                _ ->
                    error

        Value.HeadTailPattern _ headPattern tailPattern ->
            -- Head-tail pattern matches on any list with at least one element
            case value of
                Value.List a (headValue :: tailValue) ->
                    -- We recursively apply the head and tail patterns and union the resulting variables
                    Result.map2 Dict.union
                        (matchPattern headPattern headValue)
                        (matchPattern tailPattern (Value.List a tailValue))

                _ ->
                    error

        Value.LiteralPattern _ matchLiteral ->
            -- Literal matches simply do an exact match on the value and don't produce any variables
            case value of
                Value.Literal _ valueLiteral ->
                    if matchLiteral == valueLiteral then
                        Ok Dict.empty

                    else
                        error

                _ ->
                    error

        Value.UnitPattern _ ->
            -- Unit pattern only matches on unit and does not produce any variables
            case value of
                Value.Unit _ ->
                    Ok Dict.empty

                _ ->
                    error<|MERGE_RESOLUTION|>--- conflicted
+++ resolved
@@ -144,14 +144,8 @@
                                         variables
                                         []
                                     )
-<<<<<<< HEAD
-                                    -- Arguments are stored in reverse order in the state for efficiency so we need to
-                                    -- flip them back to the original order.
-                                    state.argumentsReversed
-=======
                                     -- Pass down the arguments we collected before we got here (if we are inside an apply).
                                     arguments
->>>>>>> a163876a
                                     -- Wrap the error to make it easier to understand where it happened
                                     |> Result.mapError (ErrorWhileEvaluatingReference fQName)
 
@@ -235,17 +229,9 @@
                 |> Result.andThen
                     (\argumentVariables ->
                         evaluateValue
-<<<<<<< HEAD
-                            { state
-                                | variables =
-                                    Dict.union argumentVariables state.variables
-                                , argumentsReversed = []
-                            }
-=======
                             references
                             (Dict.union argumentVariables variables)
                             []
->>>>>>> a163876a
                             body
                     )
 
