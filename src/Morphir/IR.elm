--- conflicted
+++ resolved
@@ -18,14 +18,8 @@
 module Morphir.IR exposing
     ( IR
     , fromPackageSpecifications, fromDistribution
-<<<<<<< HEAD
-    , typeSpecifications
-    , lookupTypeSpecification, lookupTypeConstructor, lookupValueSpecification
-    , empty
-=======
     , lookupTypeSpecification, lookupTypeConstructor, lookupValueSpecification, lookupValueDefinition
     , empty, resolveAliases, resolveType, resolveRecordConstructors
->>>>>>> 6659a545
     )
 
 {-| This module contains data structures and functions to make working with the IR easier and more efficient.
@@ -40,12 +34,7 @@
 
 # Lookups
 
-<<<<<<< HEAD
-@docs typeSpecifications
-@docs lookupTypeSpecification, lookupTypeConstructor, lookupValueSpecification
-=======
 @docs lookupTypeSpecification, lookupTypeConstructor, lookupValueSpecification, lookupValueDefinition
->>>>>>> 6659a545
 
 
 # Utilities
@@ -183,13 +172,6 @@
     }
 
 
-<<<<<<< HEAD
-{-| Get all type specifications.
--}
-typeSpecifications : IR -> Dict FQName (Type.Specification ())
-typeSpecifications ir =
-    ir.typeSpecifications
-=======
 flattenPackages : Dict PackageName p -> (PackageName -> p -> List ( FQName, r )) -> Dict FQName r
 flattenPackages packages f =
     packages
@@ -199,7 +181,13 @@
                 f packageName package
             )
         |> Dict.fromList
->>>>>>> 6659a545
+
+
+{-| Get all type specifications.
+-}
+typeSpecifications : IR -> Dict FQName (Type.Specification ())
+typeSpecifications ir =
+    ir.typeSpecifications
 
 
 {-| Look up a value specification by fully-qualified name. Dependencies will be included in the search.
