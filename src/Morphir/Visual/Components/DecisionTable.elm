module Morphir.Visual.Components.DecisionTable exposing
    ( DecisionTable
    , Rule, TypedPattern, displayTable
    )

{-| This module contains a generic decision table representation that is relatively easy to map to a visualization.

@docs DecisionTable, Match

-}

import Dict
import Element exposing (Color, Column, Element, el, fill, height, padding, rgb255, row, shrink, table, text, width)
import Element.Background as Background
import Element.Border as Border
import Element.Font as Font
import Morphir.IR.FQName exposing (getLocalName)
import Morphir.IR.Type exposing (Type)
import Morphir.IR.Value as Value exposing (Pattern(..), Value, indexedMapValue)
import Morphir.Value.Interpreter exposing (Variables)
import Morphir.Visual.Common exposing (nameToText)
import Morphir.Visual.Config exposing (Config, HighlightState(..), VisualState)
import Morphir.Visual.EnrichedValue exposing (EnrichedValue)
import Morphir.Visual.Theme exposing (mediumPadding)
import Morphir.IR.Name exposing (toHumanWordsTitle)



--


{-| Represents a decision table. It has two fields:

  - `decomposeInput`
      - contains a list of functions that can be used to decomposed a single input value to a list of values
      - each function takes the input value as the input and return some other value (typically extracts a field of a record value)
      - each function corresponds to an input column in the decision table
  - `rules`
      - contains a list of rules specified as a pair of matches and an output value
      - each rule corresponds to a row in the decision table
      - the number of matches in each rule should be the same as the number of functions defined in `decomposeInput`

-}
type alias DecisionTable =
    { decomposeInput : List EnrichedValue
    , rules : List Rule
    }


type alias TypedPattern =
    Pattern (Type ())


type alias Rule =
    { matches : List TypedPattern
    , result : EnrichedValue
    , highlightStates : List HighlightState
    }


displayTable : Config msg -> (Config msg -> EnrichedValue -> Element msg) -> DecisionTable -> Element msg
displayTable config viewValue table =
    tableHelp config viewValue table.decomposeInput table.rules


tableHelp : Config msg -> (Config msg -> EnrichedValue -> Element msg) -> List EnrichedValue -> List Rule -> Element msg
tableHelp config viewValue headerFunctions rows =
    let
        whiteBg =
            Background.color <| rgb255 255 255 255
    in
    table [ Border.solid, Border.width 1, whiteBg ]
        { data = rows
        , columns =
            List.append (headerFunctions |> getColumnFromHeader config viewValue 0)
                [ Column
                    (el
                        [ Border.widthEach { bottom = 1, top = 0, right = 0, left = 0 }
                        , mediumPadding config.state.theme |> padding
                        , height fill
                        , whiteBg
                        ]
                        (text "Result")
                    )
                    shrink
                    (\rules ->
                        el
                            [ Border.color (highlightStateToColor config (List.head (List.reverse rules.highlightStates)))
                            , Border.width 5
                            , mediumPadding config.state.theme |> padding
                            ]
                            (viewValue (updateConfig config (List.head (List.reverse rules.highlightStates))) rules.result)
                    )
                ]
        }


getColumnFromHeader : Config msg -> (Config msg -> EnrichedValue -> Element msg) -> Int -> List EnrichedValue -> List (Column Rule msg)
getColumnFromHeader config viewValue index decomposeInput =
    case decomposeInput of
        inputHead :: [] ->
            columnHelper config viewValue inputHead index

        inputHead :: inputTail ->
            List.concat [ columnHelper config viewValue inputHead index, getColumnFromHeader config viewValue (index + 1) inputTail ]

        _ ->
            []


columnHelper : Config msg -> (Config msg -> EnrichedValue -> Element msg) -> EnrichedValue -> Int -> List (Column Rule msg)
columnHelper config viewValue header index =
    [ Column
        (el
            [ Border.widthEach { bottom = 1, top = 0, right = 0, left = 0 }
            , mediumPadding config.state.theme |> padding
            , height fill
            ]
            (viewValue config header)
        )
        fill
        (\rules -> getCaseFromIndex config header viewValue (rules.highlightStates |> List.drop index |> List.head) (rules.matches |> List.drop index |> List.head))
    ]


updateConfig : Config msg -> Maybe HighlightState -> Config msg
updateConfig config highlightState =
    let
        tableState : VisualState
        tableState =
            config.state

        updateVariables : Variables
        updateVariables =
            case highlightState of
                Just hls ->
                    case hls of
                        Matched vars ->
                            vars

                        _ ->
                            Dict.empty

                _ ->
                    Dict.empty

        updatedTableState : VisualState
        updatedTableState =
            { tableState | highlightState = highlightState, variables = Dict.union updateVariables config.state.variables }
    in
    { config | state = updatedTableState }


getCaseFromIndex : Config msg -> EnrichedValue -> (Config msg -> EnrichedValue -> Element msg) -> Maybe HighlightState -> Maybe (Pattern (Type ())) -> Element msg
getCaseFromIndex config head viewValue highlightState rule =
    case rule of
        Just match ->
            let
                updatedConfig : Config msg
                updatedConfig =
                    updateConfig config highlightState

                result : Color
                result =
                    highlightStateToColor config highlightState 
            in
            case match of
                Value.WildcardPattern _ ->
                    el [ Background.color result, mediumPadding config.state.theme |> padding, Font.italic ] (text "anything else")

                Value.LiteralPattern va literal ->
                    let
                        value : EnrichedValue
                        value =
                            Value.Literal va literal |> indexedMapValue Tuple.pair 0 |> Tuple.first
                    in
                    el [ Background.color result, mediumPadding config.state.theme |> padding ] (viewValue updatedConfig value)

                Value.ConstructorPattern _ fQName matches ->
                    let
                        parsedMatches : List (Element msg)
                        parsedMatches =
<<<<<<< HEAD
                            List.map (getCaseFromIndex config head viewValue highlightState << Just << toTypedPattern) matches
=======
                            List.map (getCaseFromIndex config head viewValue highlightState << Just << toTypedPattern) (matches)
>>>>>>> 64a2b809

                        --enclose in parentheses for nested constructors
                    in
                    row [ width fill, Background.color result, mediumPadding config.state.theme |> padding ] (List.concat [ [ text "(", text ((toHumanWordsTitle >> String.join " ") (getLocalName fQName)) ], List.intersperse (text ",") parsedMatches, [ text ")" ] ])

                Value.AsPattern _ (Value.WildcardPattern _) name ->
                    el [ Background.color result, mediumPadding config.state.theme |> padding ] (text (nameToText name))

                Value.AsPattern _ asPattern _ ->
                    getCaseFromIndex config head viewValue highlightState (Just (toTypedPattern asPattern))

                _ ->
                    text "pattern type not implemented"

        Nothing ->
            text "nothing"


toTypedPattern : Pattern (Type ()) -> Pattern (Type ())
toTypedPattern match =
    match |> Value.mapPatternAttributes (always (Value.patternAttribute match))


highlightStateToColor : Config msg -> Maybe HighlightState -> Color
highlightStateToColor config highlightState =
    case highlightState of
        Just state ->
            case state of
                Matched _ ->
                    config.state.theme.colors.highlighted

                Unmatched ->
                    config.state.theme.colors.lightest

                Default ->
                    config.state.theme.colors.lightest

        Nothing ->
            config.state.theme.colors.lightest


<|MERGE_RESOLUTION|>--- conflicted
+++ resolved
@@ -180,11 +180,7 @@
                     let
                         parsedMatches : List (Element msg)
                         parsedMatches =
-<<<<<<< HEAD
                             List.map (getCaseFromIndex config head viewValue highlightState << Just << toTypedPattern) matches
-=======
-                            List.map (getCaseFromIndex config head viewValue highlightState << Just << toTypedPattern) (matches)
->>>>>>> 64a2b809
 
                         --enclose in parentheses for nested constructors
                     in
