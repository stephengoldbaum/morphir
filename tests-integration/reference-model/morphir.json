{
    "name": "Morphir.Reference.Model",
    "sourceDirectory": "src",
    "exposedModules": [
        "BooksAndRecords",
        "Types",
        "Values",
        "Formulas",
        "Insight.UseCase1",
        "Issues.Issue210",
        "Issues.Issue227",
        "Issues.Issue273",
        "Issues.Issue330",
        "Issues.Issue331",
<<<<<<< HEAD
        "Issues.DecisionTables",
        "Issues.PatternModel.BasicEnum",
        "Issues.PatternModel.OtherBasicEnum",
        "Issues.PatternModel.BasicRule"
=======
        "Issues.Issue333",
        "Issues.Issue349",
        "Issues.Issue350",
        "Issues.Issue364",
        "Issues.Issue373",
        "Issues.Issue401",
        "Issues.Issue407"
>>>>>>> c2f75a97
    ]
}<|MERGE_RESOLUTION|>--- conflicted
+++ resolved
@@ -12,12 +12,6 @@
         "Issues.Issue273",
         "Issues.Issue330",
         "Issues.Issue331",
-<<<<<<< HEAD
-        "Issues.DecisionTables",
-        "Issues.PatternModel.BasicEnum",
-        "Issues.PatternModel.OtherBasicEnum",
-        "Issues.PatternModel.BasicRule"
-=======
         "Issues.Issue333",
         "Issues.Issue349",
         "Issues.Issue350",
@@ -25,6 +19,10 @@
         "Issues.Issue373",
         "Issues.Issue401",
         "Issues.Issue407"
->>>>>>> c2f75a97
+        "Issues.Issue331",
+        "Issues.DecisionTables",
+        "Issues.PatternModel.BasicEnum",
+        "Issues.PatternModel.OtherBasicEnum",
+        "Issues.PatternModel.BasicRule"
     ]
 }