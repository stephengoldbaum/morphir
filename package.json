--- conflicted
+++ resolved
@@ -1,10 +1,6 @@
 {
   "name": "morphir-elm",
-<<<<<<< HEAD
-  "version": "0.4.4",
-=======
   "version": "0.6.0",
->>>>>>> 2dfd49aa
   "description": "Elm bindings for Morphir",
   "scripts": {
     "test": "elm-test",
