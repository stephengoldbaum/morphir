#!/usr/bin/env node
// NPM imports
import path from 'path'
import {Command} from 'commander'

// Read the package.json of this package
const packageJson = require(path.join(__dirname, '../../package.json'))

// Set up Commander
const program = new Command()
program
    .version(packageJson.version, '-v, --version')
    .command('make', 'Translate Elm sources to Morphir IR')
    .command('scala-gen','Generate scala code from Morphir IR')
    .command('json-schema-gen', 'Generate Json Schema from the Morphir IR')
    .command('stats', 'Collect morphir features used in a model into a document')
    .command('dockerize', 'Creates a docker image of a Morphir IR and Morphir Develop')
<<<<<<< HEAD
    .command('test-coverage', 'Generate test coverage report of Morphir Models and their Test Cases')
=======
    .command('generate-test-data', 'Creates a docker image of a Morphir IR and Morphir Develop')
>>>>>>> 5b4e807d
    .parse(process.argv)<|MERGE_RESOLUTION|>--- conflicted
+++ resolved
@@ -15,9 +15,6 @@
     .command('json-schema-gen', 'Generate Json Schema from the Morphir IR')
     .command('stats', 'Collect morphir features used in a model into a document')
     .command('dockerize', 'Creates a docker image of a Morphir IR and Morphir Develop')
-<<<<<<< HEAD
     .command('test-coverage', 'Generate test coverage report of Morphir Models and their Test Cases')
-=======
     .command('generate-test-data', 'Creates a docker image of a Morphir IR and Morphir Develop')
->>>>>>> 5b4e807d
     .parse(process.argv)