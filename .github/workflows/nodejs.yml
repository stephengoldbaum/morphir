--- conflicted
+++ resolved
@@ -61,11 +61,8 @@
 
   publish-npm:
     needs: build
-<<<<<<< HEAD
-=======
     env:
       NPM_TOKEN: ${{ secrets.NPM_TOKEN }}
->>>>>>> 0015ea91
     runs-on: ubuntu-latest
     steps:
       - uses: actions/checkout@v1
@@ -73,11 +70,6 @@
         with:
           node-version: 10
       - uses: JS-DevTools/npm-publish@v1
-<<<<<<< HEAD
-        with:
-          token: ${{ secrets.NPM_TOKEN }}
-=======
         if: env.NPM_TOKEN != 0
         with:
-          token: ${{ env.NPM_TOKEN }}
->>>>>>> 0015ea91
+          token: ${{ env.NPM_TOKEN }}